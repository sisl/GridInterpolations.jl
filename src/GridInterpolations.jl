--- conflicted
+++ resolved
@@ -139,11 +139,6 @@
     return val / totalWeight
 end
 
-<<<<<<< HEAD
-=======
-interpolate(grid::AbstractGrid, data::Matrix, x::AbstractVector) = interpolate(grid, map(eltype(data), data[:]), x)
-
->>>>>>> 8c64f290
 function interpolate(grid::AbstractGrid, data::DenseArray, x::AbstractVector)
     index, weight = interpolants(grid, x)
     v = zero(eltype(data))
